{
    "name": "@microsoft/vscode-processutils",
    "author": "Microsoft Corporation",
    "version": "0.2.0",
    "description": "Library support for building command lines and running external processes, primarily for use in VS Code.",
    "license": "See LICENSE in the project root for license information.",
    "repository": {
        "type": "git",
        "url": "https://github.com/microsoft/vscode-docker-extensibility"
    },
    "bugs": {
        "url": "https://github.com/microsoft/vscode-docker-extensibility/issues"
    },
    "homepage": "https://github.com/microsoft/vscode-docker-extensibility/blob/main/packages/vscode-processutils/README.md",
    "module": "dist/esm/index.js",
    "main": "dist/cjs/index.js",
    "types": "dist/esm/index.d.ts",
    "scripts": {
        "build": "npm run build:esm && npm run build:cjs",
        "build:esm": "tsc --outDir dist/esm",
        "build:cjs": "tsc --outDir dist/cjs --module nodenext --moduleResolution nodenext",
        "lint": "eslint --max-warnings 0 . --ext ts",
        "package": "npm pack",
        "test": "mocha",
        "testintegration": "mocha --grep \"(integration)\""
    },
    "dependencies": {
        "tree-kill": "^1.2.2",
        "which": "^5.0.0"
    },
    "engines": {
        "vscode": "^1.105.0"
    },
    "devDependencies": {
<<<<<<< HEAD
        "@types/chai": "^4.3.0",
        "@types/mocha": "^9.1.0",
        "@types/node": "22.x",
        "@types/vscode": "1.104.0",
        "@types/which": "^3.0.4",
        "@typescript-eslint/eslint-plugin": "^5.10.2",
        "@typescript-eslint/parser": "^5.10.2",
        "chai": "^4.3.6",
        "eslint": "^8.8.0",
        "mocha": "^10.0.0",
        "nyc": "^17.1.0",
        "tsx": "^4.20.6",
        "tsconfig-paths": "^4.0.0",
        "typescript": "^5.8.3",
=======
        "@types/which": "^3.0.4",
>>>>>>> da591b7c
        "vscode-jsonrpc": "^8.0.1"
    },
    "mocha": {
        "extension": [
            "ts"
        ],
        "require": [
            "./src/test/tsconfig-paths-bootstrap.mjs"
        ],
        "node-option": [
            "import=tsx"
        ],
        "spec": [
            "src/test/**/*.test.ts"
        ],
        "grep": [
            "(unit)"
        ],
        "watch-files": [
            "src/**/*.ts"
        ]
    }
}
<|MERGE_RESOLUTION|>--- conflicted
+++ resolved
@@ -1,75 +1,58 @@
-{
-    "name": "@microsoft/vscode-processutils",
-    "author": "Microsoft Corporation",
-    "version": "0.2.0",
-    "description": "Library support for building command lines and running external processes, primarily for use in VS Code.",
-    "license": "See LICENSE in the project root for license information.",
-    "repository": {
-        "type": "git",
-        "url": "https://github.com/microsoft/vscode-docker-extensibility"
-    },
-    "bugs": {
-        "url": "https://github.com/microsoft/vscode-docker-extensibility/issues"
-    },
-    "homepage": "https://github.com/microsoft/vscode-docker-extensibility/blob/main/packages/vscode-processutils/README.md",
-    "module": "dist/esm/index.js",
-    "main": "dist/cjs/index.js",
-    "types": "dist/esm/index.d.ts",
-    "scripts": {
-        "build": "npm run build:esm && npm run build:cjs",
-        "build:esm": "tsc --outDir dist/esm",
-        "build:cjs": "tsc --outDir dist/cjs --module nodenext --moduleResolution nodenext",
-        "lint": "eslint --max-warnings 0 . --ext ts",
-        "package": "npm pack",
-        "test": "mocha",
-        "testintegration": "mocha --grep \"(integration)\""
-    },
-    "dependencies": {
-        "tree-kill": "^1.2.2",
-        "which": "^5.0.0"
-    },
-    "engines": {
-        "vscode": "^1.105.0"
-    },
-    "devDependencies": {
-<<<<<<< HEAD
-        "@types/chai": "^4.3.0",
-        "@types/mocha": "^9.1.0",
-        "@types/node": "22.x",
-        "@types/vscode": "1.104.0",
-        "@types/which": "^3.0.4",
-        "@typescript-eslint/eslint-plugin": "^5.10.2",
-        "@typescript-eslint/parser": "^5.10.2",
-        "chai": "^4.3.6",
-        "eslint": "^8.8.0",
-        "mocha": "^10.0.0",
-        "nyc": "^17.1.0",
-        "tsx": "^4.20.6",
-        "tsconfig-paths": "^4.0.0",
-        "typescript": "^5.8.3",
-=======
-        "@types/which": "^3.0.4",
->>>>>>> da591b7c
-        "vscode-jsonrpc": "^8.0.1"
-    },
-    "mocha": {
-        "extension": [
-            "ts"
-        ],
-        "require": [
-            "./src/test/tsconfig-paths-bootstrap.mjs"
-        ],
-        "node-option": [
-            "import=tsx"
-        ],
-        "spec": [
-            "src/test/**/*.test.ts"
-        ],
-        "grep": [
-            "(unit)"
-        ],
-        "watch-files": [
-            "src/**/*.ts"
-        ]
-    }
-}
+{
+    "name": "@microsoft/vscode-processutils",
+    "author": "Microsoft Corporation",
+    "version": "0.2.0",
+    "description": "Library support for building command lines and running external processes, primarily for use in VS Code.",
+    "license": "See LICENSE in the project root for license information.",
+    "repository": {
+        "type": "git",
+        "url": "https://github.com/microsoft/vscode-docker-extensibility"
+    },
+    "bugs": {
+        "url": "https://github.com/microsoft/vscode-docker-extensibility/issues"
+    },
+    "homepage": "https://github.com/microsoft/vscode-docker-extensibility/blob/main/packages/vscode-processutils/README.md",
+    "module": "dist/esm/index.js",
+    "main": "dist/cjs/index.js",
+    "types": "dist/esm/index.d.ts",
+    "scripts": {
+        "build": "npm run build:esm && npm run build:cjs",
+        "build:esm": "tsc --outDir dist/esm",
+        "build:cjs": "tsc --outDir dist/cjs --module nodenext --moduleResolution nodenext",
+        "lint": "eslint --max-warnings 0 . --ext ts",
+        "package": "npm pack",
+        "test": "mocha",
+        "testintegration": "mocha --grep \"(integration)\""
+    },
+    "dependencies": {
+        "tree-kill": "^1.2.2",
+        "which": "^5.0.0"
+    },
+    "engines": {
+        "vscode": "^1.105.0"
+    },
+    "devDependencies": {
+        "@types/which": "^3.0.4",
+        "vscode-jsonrpc": "^8.0.1"
+    },
+    "mocha": {
+        "extension": [
+            "ts"
+        ],
+        "require": [
+            "./src/test/tsconfig-paths-bootstrap.mjs"
+        ],
+        "node-option": [
+            "import=tsx"
+        ],
+        "spec": [
+            "src/test/**/*.test.ts"
+        ],
+        "grep": [
+            "(unit)"
+        ],
+        "watch-files": [
+            "src/**/*.ts"
+        ]
+    }
+}