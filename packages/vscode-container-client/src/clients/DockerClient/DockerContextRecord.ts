/*---------------------------------------------------------------------------------------------
 *  Copyright (c) Microsoft Corporation. All rights reserved.
 *  Licensed under the MIT License. See LICENSE in the project root for license information.
 *--------------------------------------------------------------------------------------------*/

<<<<<<< HEAD
import { z } from 'zod';
=======
import { z } from 'zod/v4';
>>>>>>> af527e66

export const DockerContextRecordSchema = z.object({
    Name: z.string(),
    Current: z.boolean(),
    Description: z.string().optional(),
    DockerEndpoint: z.string().optional(),
});
<|MERGE_RESOLUTION|>--- conflicted
+++ resolved
@@ -1,17 +1,13 @@
-/*---------------------------------------------------------------------------------------------
- *  Copyright (c) Microsoft Corporation. All rights reserved.
- *  Licensed under the MIT License. See LICENSE in the project root for license information.
- *--------------------------------------------------------------------------------------------*/
-
-<<<<<<< HEAD
-import { z } from 'zod';
-=======
-import { z } from 'zod/v4';
->>>>>>> af527e66
-
-export const DockerContextRecordSchema = z.object({
-    Name: z.string(),
-    Current: z.boolean(),
-    Description: z.string().optional(),
-    DockerEndpoint: z.string().optional(),
-});
+/*---------------------------------------------------------------------------------------------
+ *  Copyright (c) Microsoft Corporation. All rights reserved.
+ *  Licensed under the MIT License. See LICENSE in the project root for license information.
+ *--------------------------------------------------------------------------------------------*/
+
+import { z } from 'zod/v4';
+
+export const DockerContextRecordSchema = z.object({
+    Name: z.string(),
+    Current: z.boolean(),
+    Description: z.string().optional(),
+    DockerEndpoint: z.string().optional(),
+});