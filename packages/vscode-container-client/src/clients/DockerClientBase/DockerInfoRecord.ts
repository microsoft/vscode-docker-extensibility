--- conflicted
+++ resolved
@@ -1,16 +1,12 @@
-/*---------------------------------------------------------------------------------------------
- *  Copyright (c) Microsoft Corporation. All rights reserved.
- *  Licensed under the MIT License. See LICENSE in the project root for license information.
- *--------------------------------------------------------------------------------------------*/
-
-<<<<<<< HEAD
-import { z } from 'zod';
-=======
-import { z } from 'zod/v4';
->>>>>>> af527e66
-import { ContainerOSSchema } from '../../contracts/ZodEnums';
-
-export const DockerInfoRecordSchema = z.object({
-    OperatingSystem: z.string().optional(),
-    OSType: ContainerOSSchema.optional(),
-});
+/*---------------------------------------------------------------------------------------------
+ *  Copyright (c) Microsoft Corporation. All rights reserved.
+ *  Licensed under the MIT License. See LICENSE in the project root for license information.
+ *--------------------------------------------------------------------------------------------*/
+
+import { z } from 'zod/v4';
+import { ContainerOSSchema } from '../../contracts/ZodEnums';
+
+export const DockerInfoRecordSchema = z.object({
+    OperatingSystem: z.string().optional(),
+    OSType: ContainerOSSchema.optional(),
+});