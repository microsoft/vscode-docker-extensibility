--- conflicted
+++ resolved
@@ -1,70 +1,62 @@
-/*---------------------------------------------------------------------------------------------
- *  Copyright (c) Microsoft Corporation. All rights reserved.
- *  Licensed under the MIT License. See LICENSE in the project root for license information.
- *--------------------------------------------------------------------------------------------*/
-
-<<<<<<< HEAD
-import { z } from 'zod';
-=======
-import { z } from 'zod/v4';
->>>>>>> af527e66
-import { InspectNetworksItem, NetworkIpamConfig } from '../../contracts/ContainerClient';
-import { dayjs } from '../../utils/dayjs';
-
-const DockerIpamConfigSchema = z.object({
-    Subnet: z.string(),
-    Gateway: z.string(),
-});
-
-const DockerIpamSchema = z.object({
-    Driver: z.string(),
-    Config: z.array(DockerIpamConfigSchema).optional(),
-});
-
-export const DockerInspectNetworkRecordSchema = z.object({
-    Id: z.string(),
-    Name: z.string(),
-    Driver: z.string(),
-    Scope: z.string(),
-<<<<<<< HEAD
-    Labels: z.record(z.string()),
-=======
-    Labels: z.record(z.string(), z.string()),
->>>>>>> af527e66
-    IPAM: DockerIpamSchema,
-    EnableIPv6: z.boolean(),
-    Internal: z.boolean(),
-    Attachable: z.boolean(),
-    Ingress: z.boolean(),
-    Created: z.string(),
-});
-
-type DockerInspectNetworkRecord = z.infer<typeof DockerInspectNetworkRecordSchema>;
-
-export function normalizeDockerInspectNetworkRecord(network: DockerInspectNetworkRecord, raw: string): InspectNetworksItem {
-    const ipam: NetworkIpamConfig = {
-        driver: network.IPAM.Driver,
-        config: network.IPAM.Config?.map(({ Subnet, Gateway }) => ({
-            subnet: Subnet,
-            gateway: Gateway,
-        })) ?? [],
-    };
-
-    const createdAt = dayjs.utc(network.Created).toDate();
-
-    // Return the normalized InspectNetworksItem record
-    return {
-        id: network.Id,
-        name: network.Name,
-        driver: network.Driver,
-        scope: network.Scope,
-        labels: network.Labels || {},
-        ipam,
-        ipv6: network.EnableIPv6,
-        internal: network.Internal,
-        attachable: network.Attachable,
-        ingress: network.Ingress,
-        createdAt,
-        raw,
-    };
-}
+/*---------------------------------------------------------------------------------------------
+ *  Copyright (c) Microsoft Corporation. All rights reserved.
+ *  Licensed under the MIT License. See LICENSE in the project root for license information.
+ *--------------------------------------------------------------------------------------------*/
+
+import { z } from 'zod/v4';
+import { InspectNetworksItem, NetworkIpamConfig } from '../../contracts/ContainerClient';
+import { dayjs } from '../../utils/dayjs';
+
+const DockerIpamConfigSchema = z.object({
+    Subnet: z.string(),
+    Gateway: z.string(),
+});
+
+const DockerIpamSchema = z.object({
+    Driver: z.string(),
+    Config: z.array(DockerIpamConfigSchema).optional(),
+});
+
+export const DockerInspectNetworkRecordSchema = z.object({
+    Id: z.string(),
+    Name: z.string(),
+    Driver: z.string(),
+    Scope: z.string(),
+    Labels: z.record(z.string(), z.string()),
+    IPAM: DockerIpamSchema,
+    EnableIPv6: z.boolean(),
+    Internal: z.boolean(),
+    Attachable: z.boolean(),
+    Ingress: z.boolean(),
+    Created: z.string(),
+});
+
+type DockerInspectNetworkRecord = z.infer<typeof DockerInspectNetworkRecordSchema>;
+
+export function normalizeDockerInspectNetworkRecord(network: DockerInspectNetworkRecord, raw: string): InspectNetworksItem {
+    const ipam: NetworkIpamConfig = {
+        driver: network.IPAM.Driver,
+        config: network.IPAM.Config?.map(({ Subnet, Gateway }) => ({
+            subnet: Subnet,
+            gateway: Gateway,
+        })) ?? [],
+    };
+
+    const createdAt = dayjs.utc(network.Created).toDate();
+
+    // Return the normalized InspectNetworksItem record
+    return {
+        id: network.Id,
+        name: network.Name,
+        driver: network.Driver,
+        scope: network.Scope,
+        labels: network.Labels || {},
+        ipam,
+        ipv6: network.EnableIPv6,
+        internal: network.Internal,
+        attachable: network.Attachable,
+        ingress: network.Ingress,
+        createdAt,
+        raw,
+    };
+}