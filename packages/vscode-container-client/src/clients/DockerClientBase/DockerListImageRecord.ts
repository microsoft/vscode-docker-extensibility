--- conflicted
+++ resolved
@@ -1,39 +1,35 @@
-/*---------------------------------------------------------------------------------------------
- *  Copyright (c) Microsoft Corporation. All rights reserved.
- *  Licensed under the MIT License. See LICENSE in the project root for license information.
- *--------------------------------------------------------------------------------------------*/
-
-<<<<<<< HEAD
-import { z } from 'zod';
-=======
-import { z } from 'zod/v4';
->>>>>>> af527e66
-import { ListImagesItem } from '../../contracts/ContainerClient';
-import { dayjs } from '../../utils/dayjs';
-import { parseDockerLikeImageName } from '../../utils/parseDockerLikeImageName';
-import { tryParseSize } from './tryParseSize';
-
-export const DockerListImageRecordSchema = z.object({
-    ID: z.string(),
-    Repository: z.string(),
-    Tag: z.string(),
-    CreatedAt: z.string(),
-    Size: z.union([z.string(), z.number()]),
-});
-
-type DockerListImageRecord = z.infer<typeof DockerListImageRecordSchema>;
-
-export function normalizeDockerListImageRecord(image: DockerListImageRecord): ListImagesItem {
-    const createdAt = dayjs.utc(image.CreatedAt).toDate();
-    const size = tryParseSize(image.Size);
-
-    const repositoryAndTag = `${image.Repository}${image.Tag ? `:${image.Tag}` : ''}`;
-
-    return {
-        id: image.ID,
-        image: parseDockerLikeImageName(repositoryAndTag),
-        // labels: {}, // TODO: image labels are conspicuously absent from Docker image listing output
-        createdAt,
-        size,
-    };
-}
+/*---------------------------------------------------------------------------------------------
+ *  Copyright (c) Microsoft Corporation. All rights reserved.
+ *  Licensed under the MIT License. See LICENSE in the project root for license information.
+ *--------------------------------------------------------------------------------------------*/
+
+import { z } from 'zod/v4';
+import { ListImagesItem } from '../../contracts/ContainerClient';
+import { dayjs } from '../../utils/dayjs';
+import { parseDockerLikeImageName } from '../../utils/parseDockerLikeImageName';
+import { tryParseSize } from './tryParseSize';
+
+export const DockerListImageRecordSchema = z.object({
+    ID: z.string(),
+    Repository: z.string(),
+    Tag: z.string(),
+    CreatedAt: z.string(),
+    Size: z.union([z.string(), z.number()]),
+});
+
+type DockerListImageRecord = z.infer<typeof DockerListImageRecordSchema>;
+
+export function normalizeDockerListImageRecord(image: DockerListImageRecord): ListImagesItem {
+    const createdAt = dayjs.utc(image.CreatedAt).toDate();
+    const size = tryParseSize(image.Size);
+
+    const repositoryAndTag = `${image.Repository}${image.Tag ? `:${image.Tag}` : ''}`;
+
+    return {
+        id: image.ID,
+        image: parseDockerLikeImageName(repositoryAndTag),
+        // labels: {}, // TODO: image labels are conspicuously absent from Docker image listing output
+        createdAt,
+        size,
+    };
+}