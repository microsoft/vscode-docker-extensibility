/*---------------------------------------------------------------------------------------------
 *  Copyright (c) Microsoft Corporation. All rights reserved.
 *  Licensed under the MIT License. See LICENSE in the project root for license information.
 *--------------------------------------------------------------------------------------------*/

<<<<<<< HEAD
import { z } from 'zod';
=======
import { z } from 'zod/v4';
>>>>>>> af527e66

export const DockerVersionRecordSchema = z.object({
    Client: z.object({
        ApiVersion: z.string(),
    }),
    Server: z.object({
        ApiVersion: z.string(),
    }),
});
<|MERGE_RESOLUTION|>--- conflicted
+++ resolved
@@ -1,19 +1,15 @@
-/*---------------------------------------------------------------------------------------------
- *  Copyright (c) Microsoft Corporation. All rights reserved.
- *  Licensed under the MIT License. See LICENSE in the project root for license information.
- *--------------------------------------------------------------------------------------------*/
-
-<<<<<<< HEAD
-import { z } from 'zod';
-=======
-import { z } from 'zod/v4';
->>>>>>> af527e66
-
-export const DockerVersionRecordSchema = z.object({
-    Client: z.object({
-        ApiVersion: z.string(),
-    }),
-    Server: z.object({
-        ApiVersion: z.string(),
-    }),
-});
+/*---------------------------------------------------------------------------------------------
+ *  Copyright (c) Microsoft Corporation. All rights reserved.
+ *  Licensed under the MIT License. See LICENSE in the project root for license information.
+ *--------------------------------------------------------------------------------------------*/
+
+import { z } from 'zod/v4';
+
+export const DockerVersionRecordSchema = z.object({
+    Client: z.object({
+        ApiVersion: z.string(),
+    }),
+    Server: z.object({
+        ApiVersion: z.string(),
+    }),
+});