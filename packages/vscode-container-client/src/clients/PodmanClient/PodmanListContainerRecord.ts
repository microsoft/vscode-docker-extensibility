/*---------------------------------------------------------------------------------------------
 *  Copyright (c) Microsoft Corporation. All rights reserved.
 *  Licensed under the MIT License. See LICENSE in the project root for license information.
 *--------------------------------------------------------------------------------------------*/

<<<<<<< HEAD
import { z } from 'zod';
=======
import { z } from 'zod/v4';
>>>>>>> af527e66

const PodmanPortBindingSchema = z.object({
    /* eslint-disable @typescript-eslint/naming-convention */
    host_ip: z.string().optional(),
    container_port: z.number(),
    host_port: z.number().optional(),
    protocol: z.enum(['udp', 'tcp']),
    /* eslint-enable @typescript-eslint/naming-convention */
});

export const PodmanListContainerRecordSchema = z.object({
    Id: z.string(),
    Names: z.array(z.string()),
    Image: z.string(),
    Ports: z.array(PodmanPortBindingSchema).optional().nullable(),
    Networks: z.array(z.string()).optional().nullable(),
<<<<<<< HEAD
    Labels: z.record(z.string()).optional().nullable(),
=======
    Labels: z.record(z.string(), z.string()).optional().nullable(),
>>>>>>> af527e66
    Created: z.number(),
    State: z.string(),
    Status: z.string(),
});

export type PodmanListContainerRecord = z.infer<typeof PodmanListContainerRecordSchema>;
<|MERGE_RESOLUTION|>--- conflicted
+++ resolved
@@ -1,37 +1,29 @@
-/*---------------------------------------------------------------------------------------------
- *  Copyright (c) Microsoft Corporation. All rights reserved.
- *  Licensed under the MIT License. See LICENSE in the project root for license information.
- *--------------------------------------------------------------------------------------------*/
-
-<<<<<<< HEAD
-import { z } from 'zod';
-=======
-import { z } from 'zod/v4';
->>>>>>> af527e66
-
-const PodmanPortBindingSchema = z.object({
-    /* eslint-disable @typescript-eslint/naming-convention */
-    host_ip: z.string().optional(),
-    container_port: z.number(),
-    host_port: z.number().optional(),
-    protocol: z.enum(['udp', 'tcp']),
-    /* eslint-enable @typescript-eslint/naming-convention */
-});
-
-export const PodmanListContainerRecordSchema = z.object({
-    Id: z.string(),
-    Names: z.array(z.string()),
-    Image: z.string(),
-    Ports: z.array(PodmanPortBindingSchema).optional().nullable(),
-    Networks: z.array(z.string()).optional().nullable(),
-<<<<<<< HEAD
-    Labels: z.record(z.string()).optional().nullable(),
-=======
-    Labels: z.record(z.string(), z.string()).optional().nullable(),
->>>>>>> af527e66
-    Created: z.number(),
-    State: z.string(),
-    Status: z.string(),
-});
-
-export type PodmanListContainerRecord = z.infer<typeof PodmanListContainerRecordSchema>;
+/*---------------------------------------------------------------------------------------------
+ *  Copyright (c) Microsoft Corporation. All rights reserved.
+ *  Licensed under the MIT License. See LICENSE in the project root for license information.
+ *--------------------------------------------------------------------------------------------*/
+
+import { z } from 'zod/v4';
+
+const PodmanPortBindingSchema = z.object({
+    /* eslint-disable @typescript-eslint/naming-convention */
+    host_ip: z.string().optional(),
+    container_port: z.number(),
+    host_port: z.number().optional(),
+    protocol: z.enum(['udp', 'tcp']),
+    /* eslint-enable @typescript-eslint/naming-convention */
+});
+
+export const PodmanListContainerRecordSchema = z.object({
+    Id: z.string(),
+    Names: z.array(z.string()),
+    Image: z.string(),
+    Ports: z.array(PodmanPortBindingSchema).optional().nullable(),
+    Networks: z.array(z.string()).optional().nullable(),
+    Labels: z.record(z.string(), z.string()).optional().nullable(),
+    Created: z.number(),
+    State: z.string(),
+    Status: z.string(),
+});
+
+export type PodmanListContainerRecord = z.infer<typeof PodmanListContainerRecordSchema>;