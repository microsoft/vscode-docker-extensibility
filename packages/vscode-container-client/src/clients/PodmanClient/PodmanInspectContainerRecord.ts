/*---------------------------------------------------------------------------------------------
 *  Copyright (c) Microsoft Corporation. All rights reserved.
 *  Licensed under the MIT License. See LICENSE in the project root for license information.
 *--------------------------------------------------------------------------------------------*/

<<<<<<< HEAD
import { z } from 'zod';
=======
import { z } from 'zod/v4';
>>>>>>> af527e66
import { InspectContainersItem, InspectContainersItemMount, InspectContainersItemNetwork, PortBinding } from '../../contracts/ContainerClient';
import { dayjs } from '../../utils/dayjs';
import { parseDockerLikeImageName } from '../../utils/parseDockerLikeImageName';
import { toArray } from '../../utils/toArray';
import { parseDockerLikeEnvironmentVariables } from '../DockerClientBase/parseDockerLikeEnvironmentVariables';

const PodmanInspectContainerPortHostSchema = z.object({
    HostIp: z.string().optional(),
    HostPort: z.number().optional(),
});

const PodmanInspectContainerBindMountSchema = z.object({
    Type: z.literal('bind'),
    Source: z.string(),
    Destination: z.string(),
    RW: z.boolean(),
});

const PodmanInspectContainerVolumeMountSchema = z.object({
    Type: z.literal('volume'),
    Name: z.string(),
    Source: z.string(),
    Destination: z.string(),
    Driver: z.string(),
    RW: z.boolean(),
});

const PodmanInspectContainerMountSchema = z.union([
    PodmanInspectContainerBindMountSchema,
    PodmanInspectContainerVolumeMountSchema,
]);

const PodmanInspectNetworkSchema = z.object({
    Gateway: z.string(),
    IPAddress: z.string(),
    MacAddress: z.string(),
});

const PodmanInspectContainerConfigSchema = z.object({
    Image: z.string(),
    Entrypoint: z.union([z.array(z.string()), z.string(), z.null()]),
    Cmd: z.union([z.array(z.string()), z.string(), z.null()]),
    Env: z.array(z.string()).nullable().optional(),
<<<<<<< HEAD
    Labels: z.record(z.string()).nullable().optional(),
=======
    Labels: z.record(z.string(), z.string()).nullable().optional(),
>>>>>>> af527e66
    WorkingDir: z.string().nullable().optional(),
});

const PodmanInspectContainerHostConfigSchema = z.object({
    PublishAllPorts: z.boolean().nullable().optional(),
    Isolation: z.string().optional(),
});

const PodmanInspectContainerNetworkSettingsSchema = z.object({
<<<<<<< HEAD
    Networks: z.record(PodmanInspectNetworkSchema).nullable().optional(),
    IPAddress: z.string().optional(),
    Ports: z.record(z.array(PodmanInspectContainerPortHostSchema)).nullable().optional(),
=======
    Networks: z.record(z.string(), PodmanInspectNetworkSchema).nullable().optional(),
    IPAddress: z.string().optional(),
    Ports: z.record(z.string(), z.array(PodmanInspectContainerPortHostSchema)).nullable().optional(),
>>>>>>> af527e66
});

const PodmanInspectContainerStateSchema = z.object({
    Status: z.string().optional(),
    StartedAt: z.string().optional(),
    FinishedAt: z.string().optional(),
});

export const PodmanInspectContainerRecordSchema = z.object({
    Id: z.string(),
    Name: z.string(),
    Image: z.string(),
    Created: z.string(),
    Mounts: z.array(PodmanInspectContainerMountSchema),
    State: PodmanInspectContainerStateSchema,
    Config: PodmanInspectContainerConfigSchema,
    HostConfig: PodmanInspectContainerHostConfigSchema,
    NetworkSettings: PodmanInspectContainerNetworkSettingsSchema,
});

type PodmanInspectContainerRecord = z.infer<typeof PodmanInspectContainerRecordSchema>;

export function normalizePodmanInspectContainerRecord(container: PodmanInspectContainerRecord, raw: string): InspectContainersItem {
    // Parse the environment variables assigned to the container at runtime
    const environmentVariables = parseDockerLikeEnvironmentVariables(container.Config?.Env || []);

    // Parse the networks assigned to the container and normalize to InspectContainersItemNetwork
    // records
    const networks = Object.entries(container.NetworkSettings?.Networks || {}).map<InspectContainersItemNetwork>(([name, dockerNetwork]) => {
        return {
            name,
            gateway: dockerNetwork.Gateway || undefined,
            ipAddress: dockerNetwork.IPAddress || undefined,
            macAddress: dockerNetwork.MacAddress || undefined,
        };
    });

    // Parse the exposed ports for the container and normalize to a PortBinding record
    const ports = Object.entries(container.NetworkSettings?.Ports || {}).map<PortBinding>(([rawPort, hostBinding]) => {
        const [port, protocol] = rawPort.split('/');
        return {
            hostIp: hostBinding?.[0]?.HostIp,
            hostPort: hostBinding?.[0]?.HostPort,
            containerPort: parseInt(port),
            protocol: protocol.toLowerCase() === 'tcp'
                ? 'tcp'
                : protocol.toLowerCase() === 'udp'
                    ? 'udp'
                    : undefined,
        };
    });

    // Parse the volume and bind mounts associated with the given runtime and normalize to
    // InspectContainersItemMount records
    const mounts = (container.Mounts || []).reduce<Array<InspectContainersItemMount>>((curMounts, mount) => {
        switch (mount?.Type) {
            case 'bind':
                return [...curMounts, {
                    type: 'bind',
                    source: mount.Source,
                    destination: mount.Destination,
                    readOnly: !mount.RW,
                }];
            case 'volume':
                return [...curMounts, {
                    type: 'volume',
                    name: mount.Name,
                    source: mount.Source,
                    destination: mount.Destination,
                    driver: mount.Driver,
                    readOnly: !mount.RW,
                }];
        }

    }, new Array<InspectContainersItemMount>());
    const labels = container.Config?.Labels ?? {};

    const createdAt = dayjs.utc(container.Created);
    const startedAt = container.State?.StartedAt
        ? dayjs.utc(container.State?.StartedAt)
        : undefined;
    const finishedAt = container.State?.FinishedAt
        ? dayjs.utc(container.State?.FinishedAt)
        : undefined;

    // Return the normalized InspectContainersItem record
    return {
        id: container.Id,
        name: container.Name,
        imageId: container.Image,
        image: parseDockerLikeImageName(container.Config.Image),
        isolation: container.HostConfig?.Isolation,
        status: container.State?.Status,
        environmentVariables,
        networks,
        ipAddress: container.NetworkSettings?.IPAddress ? container.NetworkSettings?.IPAddress : undefined,
        ports,
        mounts,
        labels,
        entrypoint: toArray(container.Config?.Entrypoint ?? []),
        command: toArray(container.Config?.Cmd ?? []),
        currentDirectory: container.Config?.WorkingDir || undefined,
        createdAt: createdAt.toDate(),
        startedAt: startedAt && (startedAt.isSame(createdAt) || startedAt.isAfter(createdAt))
            ? startedAt.toDate()
            : undefined,
        finishedAt: finishedAt && (finishedAt.isSame(createdAt) || finishedAt.isAfter(createdAt))
            ? finishedAt.toDate()
            : undefined,
        raw,
    };
}
<|MERGE_RESOLUTION|>--- conflicted
+++ resolved
@@ -1,188 +1,174 @@
-/*---------------------------------------------------------------------------------------------
- *  Copyright (c) Microsoft Corporation. All rights reserved.
- *  Licensed under the MIT License. See LICENSE in the project root for license information.
- *--------------------------------------------------------------------------------------------*/
-
-<<<<<<< HEAD
-import { z } from 'zod';
-=======
-import { z } from 'zod/v4';
->>>>>>> af527e66
-import { InspectContainersItem, InspectContainersItemMount, InspectContainersItemNetwork, PortBinding } from '../../contracts/ContainerClient';
-import { dayjs } from '../../utils/dayjs';
-import { parseDockerLikeImageName } from '../../utils/parseDockerLikeImageName';
-import { toArray } from '../../utils/toArray';
-import { parseDockerLikeEnvironmentVariables } from '../DockerClientBase/parseDockerLikeEnvironmentVariables';
-
-const PodmanInspectContainerPortHostSchema = z.object({
-    HostIp: z.string().optional(),
-    HostPort: z.number().optional(),
-});
-
-const PodmanInspectContainerBindMountSchema = z.object({
-    Type: z.literal('bind'),
-    Source: z.string(),
-    Destination: z.string(),
-    RW: z.boolean(),
-});
-
-const PodmanInspectContainerVolumeMountSchema = z.object({
-    Type: z.literal('volume'),
-    Name: z.string(),
-    Source: z.string(),
-    Destination: z.string(),
-    Driver: z.string(),
-    RW: z.boolean(),
-});
-
-const PodmanInspectContainerMountSchema = z.union([
-    PodmanInspectContainerBindMountSchema,
-    PodmanInspectContainerVolumeMountSchema,
-]);
-
-const PodmanInspectNetworkSchema = z.object({
-    Gateway: z.string(),
-    IPAddress: z.string(),
-    MacAddress: z.string(),
-});
-
-const PodmanInspectContainerConfigSchema = z.object({
-    Image: z.string(),
-    Entrypoint: z.union([z.array(z.string()), z.string(), z.null()]),
-    Cmd: z.union([z.array(z.string()), z.string(), z.null()]),
-    Env: z.array(z.string()).nullable().optional(),
-<<<<<<< HEAD
-    Labels: z.record(z.string()).nullable().optional(),
-=======
-    Labels: z.record(z.string(), z.string()).nullable().optional(),
->>>>>>> af527e66
-    WorkingDir: z.string().nullable().optional(),
-});
-
-const PodmanInspectContainerHostConfigSchema = z.object({
-    PublishAllPorts: z.boolean().nullable().optional(),
-    Isolation: z.string().optional(),
-});
-
-const PodmanInspectContainerNetworkSettingsSchema = z.object({
-<<<<<<< HEAD
-    Networks: z.record(PodmanInspectNetworkSchema).nullable().optional(),
-    IPAddress: z.string().optional(),
-    Ports: z.record(z.array(PodmanInspectContainerPortHostSchema)).nullable().optional(),
-=======
-    Networks: z.record(z.string(), PodmanInspectNetworkSchema).nullable().optional(),
-    IPAddress: z.string().optional(),
-    Ports: z.record(z.string(), z.array(PodmanInspectContainerPortHostSchema)).nullable().optional(),
->>>>>>> af527e66
-});
-
-const PodmanInspectContainerStateSchema = z.object({
-    Status: z.string().optional(),
-    StartedAt: z.string().optional(),
-    FinishedAt: z.string().optional(),
-});
-
-export const PodmanInspectContainerRecordSchema = z.object({
-    Id: z.string(),
-    Name: z.string(),
-    Image: z.string(),
-    Created: z.string(),
-    Mounts: z.array(PodmanInspectContainerMountSchema),
-    State: PodmanInspectContainerStateSchema,
-    Config: PodmanInspectContainerConfigSchema,
-    HostConfig: PodmanInspectContainerHostConfigSchema,
-    NetworkSettings: PodmanInspectContainerNetworkSettingsSchema,
-});
-
-type PodmanInspectContainerRecord = z.infer<typeof PodmanInspectContainerRecordSchema>;
-
-export function normalizePodmanInspectContainerRecord(container: PodmanInspectContainerRecord, raw: string): InspectContainersItem {
-    // Parse the environment variables assigned to the container at runtime
-    const environmentVariables = parseDockerLikeEnvironmentVariables(container.Config?.Env || []);
-
-    // Parse the networks assigned to the container and normalize to InspectContainersItemNetwork
-    // records
-    const networks = Object.entries(container.NetworkSettings?.Networks || {}).map<InspectContainersItemNetwork>(([name, dockerNetwork]) => {
-        return {
-            name,
-            gateway: dockerNetwork.Gateway || undefined,
-            ipAddress: dockerNetwork.IPAddress || undefined,
-            macAddress: dockerNetwork.MacAddress || undefined,
-        };
-    });
-
-    // Parse the exposed ports for the container and normalize to a PortBinding record
-    const ports = Object.entries(container.NetworkSettings?.Ports || {}).map<PortBinding>(([rawPort, hostBinding]) => {
-        const [port, protocol] = rawPort.split('/');
-        return {
-            hostIp: hostBinding?.[0]?.HostIp,
-            hostPort: hostBinding?.[0]?.HostPort,
-            containerPort: parseInt(port),
-            protocol: protocol.toLowerCase() === 'tcp'
-                ? 'tcp'
-                : protocol.toLowerCase() === 'udp'
-                    ? 'udp'
-                    : undefined,
-        };
-    });
-
-    // Parse the volume and bind mounts associated with the given runtime and normalize to
-    // InspectContainersItemMount records
-    const mounts = (container.Mounts || []).reduce<Array<InspectContainersItemMount>>((curMounts, mount) => {
-        switch (mount?.Type) {
-            case 'bind':
-                return [...curMounts, {
-                    type: 'bind',
-                    source: mount.Source,
-                    destination: mount.Destination,
-                    readOnly: !mount.RW,
-                }];
-            case 'volume':
-                return [...curMounts, {
-                    type: 'volume',
-                    name: mount.Name,
-                    source: mount.Source,
-                    destination: mount.Destination,
-                    driver: mount.Driver,
-                    readOnly: !mount.RW,
-                }];
-        }
-
-    }, new Array<InspectContainersItemMount>());
-    const labels = container.Config?.Labels ?? {};
-
-    const createdAt = dayjs.utc(container.Created);
-    const startedAt = container.State?.StartedAt
-        ? dayjs.utc(container.State?.StartedAt)
-        : undefined;
-    const finishedAt = container.State?.FinishedAt
-        ? dayjs.utc(container.State?.FinishedAt)
-        : undefined;
-
-    // Return the normalized InspectContainersItem record
-    return {
-        id: container.Id,
-        name: container.Name,
-        imageId: container.Image,
-        image: parseDockerLikeImageName(container.Config.Image),
-        isolation: container.HostConfig?.Isolation,
-        status: container.State?.Status,
-        environmentVariables,
-        networks,
-        ipAddress: container.NetworkSettings?.IPAddress ? container.NetworkSettings?.IPAddress : undefined,
-        ports,
-        mounts,
-        labels,
-        entrypoint: toArray(container.Config?.Entrypoint ?? []),
-        command: toArray(container.Config?.Cmd ?? []),
-        currentDirectory: container.Config?.WorkingDir || undefined,
-        createdAt: createdAt.toDate(),
-        startedAt: startedAt && (startedAt.isSame(createdAt) || startedAt.isAfter(createdAt))
-            ? startedAt.toDate()
-            : undefined,
-        finishedAt: finishedAt && (finishedAt.isSame(createdAt) || finishedAt.isAfter(createdAt))
-            ? finishedAt.toDate()
-            : undefined,
-        raw,
-    };
-}
+/*---------------------------------------------------------------------------------------------
+ *  Copyright (c) Microsoft Corporation. All rights reserved.
+ *  Licensed under the MIT License. See LICENSE in the project root for license information.
+ *--------------------------------------------------------------------------------------------*/
+
+import { z } from 'zod/v4';
+import { InspectContainersItem, InspectContainersItemMount, InspectContainersItemNetwork, PortBinding } from '../../contracts/ContainerClient';
+import { dayjs } from '../../utils/dayjs';
+import { parseDockerLikeImageName } from '../../utils/parseDockerLikeImageName';
+import { toArray } from '../../utils/toArray';
+import { parseDockerLikeEnvironmentVariables } from '../DockerClientBase/parseDockerLikeEnvironmentVariables';
+
+const PodmanInspectContainerPortHostSchema = z.object({
+    HostIp: z.string().optional(),
+    HostPort: z.number().optional(),
+});
+
+const PodmanInspectContainerBindMountSchema = z.object({
+    Type: z.literal('bind'),
+    Source: z.string(),
+    Destination: z.string(),
+    RW: z.boolean(),
+});
+
+const PodmanInspectContainerVolumeMountSchema = z.object({
+    Type: z.literal('volume'),
+    Name: z.string(),
+    Source: z.string(),
+    Destination: z.string(),
+    Driver: z.string(),
+    RW: z.boolean(),
+});
+
+const PodmanInspectContainerMountSchema = z.union([
+    PodmanInspectContainerBindMountSchema,
+    PodmanInspectContainerVolumeMountSchema,
+]);
+
+const PodmanInspectNetworkSchema = z.object({
+    Gateway: z.string(),
+    IPAddress: z.string(),
+    MacAddress: z.string(),
+});
+
+const PodmanInspectContainerConfigSchema = z.object({
+    Image: z.string(),
+    Entrypoint: z.union([z.array(z.string()), z.string(), z.null()]),
+    Cmd: z.union([z.array(z.string()), z.string(), z.null()]),
+    Env: z.array(z.string()).nullable().optional(),
+    Labels: z.record(z.string(), z.string()).nullable().optional(),
+    WorkingDir: z.string().nullable().optional(),
+});
+
+const PodmanInspectContainerHostConfigSchema = z.object({
+    PublishAllPorts: z.boolean().nullable().optional(),
+    Isolation: z.string().optional(),
+});
+
+const PodmanInspectContainerNetworkSettingsSchema = z.object({
+    Networks: z.record(z.string(), PodmanInspectNetworkSchema).nullable().optional(),
+    IPAddress: z.string().optional(),
+    Ports: z.record(z.string(), z.array(PodmanInspectContainerPortHostSchema)).nullable().optional(),
+});
+
+const PodmanInspectContainerStateSchema = z.object({
+    Status: z.string().optional(),
+    StartedAt: z.string().optional(),
+    FinishedAt: z.string().optional(),
+});
+
+export const PodmanInspectContainerRecordSchema = z.object({
+    Id: z.string(),
+    Name: z.string(),
+    Image: z.string(),
+    Created: z.string(),
+    Mounts: z.array(PodmanInspectContainerMountSchema),
+    State: PodmanInspectContainerStateSchema,
+    Config: PodmanInspectContainerConfigSchema,
+    HostConfig: PodmanInspectContainerHostConfigSchema,
+    NetworkSettings: PodmanInspectContainerNetworkSettingsSchema,
+});
+
+type PodmanInspectContainerRecord = z.infer<typeof PodmanInspectContainerRecordSchema>;
+
+export function normalizePodmanInspectContainerRecord(container: PodmanInspectContainerRecord, raw: string): InspectContainersItem {
+    // Parse the environment variables assigned to the container at runtime
+    const environmentVariables = parseDockerLikeEnvironmentVariables(container.Config?.Env || []);
+
+    // Parse the networks assigned to the container and normalize to InspectContainersItemNetwork
+    // records
+    const networks = Object.entries(container.NetworkSettings?.Networks || {}).map<InspectContainersItemNetwork>(([name, dockerNetwork]) => {
+        return {
+            name,
+            gateway: dockerNetwork.Gateway || undefined,
+            ipAddress: dockerNetwork.IPAddress || undefined,
+            macAddress: dockerNetwork.MacAddress || undefined,
+        };
+    });
+
+    // Parse the exposed ports for the container and normalize to a PortBinding record
+    const ports = Object.entries(container.NetworkSettings?.Ports || {}).map<PortBinding>(([rawPort, hostBinding]) => {
+        const [port, protocol] = rawPort.split('/');
+        return {
+            hostIp: hostBinding?.[0]?.HostIp,
+            hostPort: hostBinding?.[0]?.HostPort,
+            containerPort: parseInt(port),
+            protocol: protocol.toLowerCase() === 'tcp'
+                ? 'tcp'
+                : protocol.toLowerCase() === 'udp'
+                    ? 'udp'
+                    : undefined,
+        };
+    });
+
+    // Parse the volume and bind mounts associated with the given runtime and normalize to
+    // InspectContainersItemMount records
+    const mounts = (container.Mounts || []).reduce<Array<InspectContainersItemMount>>((curMounts, mount) => {
+        switch (mount?.Type) {
+            case 'bind':
+                return [...curMounts, {
+                    type: 'bind',
+                    source: mount.Source,
+                    destination: mount.Destination,
+                    readOnly: !mount.RW,
+                }];
+            case 'volume':
+                return [...curMounts, {
+                    type: 'volume',
+                    name: mount.Name,
+                    source: mount.Source,
+                    destination: mount.Destination,
+                    driver: mount.Driver,
+                    readOnly: !mount.RW,
+                }];
+        }
+
+    }, new Array<InspectContainersItemMount>());
+    const labels = container.Config?.Labels ?? {};
+
+    const createdAt = dayjs.utc(container.Created);
+    const startedAt = container.State?.StartedAt
+        ? dayjs.utc(container.State?.StartedAt)
+        : undefined;
+    const finishedAt = container.State?.FinishedAt
+        ? dayjs.utc(container.State?.FinishedAt)
+        : undefined;
+
+    // Return the normalized InspectContainersItem record
+    return {
+        id: container.Id,
+        name: container.Name,
+        imageId: container.Image,
+        image: parseDockerLikeImageName(container.Config.Image),
+        isolation: container.HostConfig?.Isolation,
+        status: container.State?.Status,
+        environmentVariables,
+        networks,
+        ipAddress: container.NetworkSettings?.IPAddress ? container.NetworkSettings?.IPAddress : undefined,
+        ports,
+        mounts,
+        labels,
+        entrypoint: toArray(container.Config?.Entrypoint ?? []),
+        command: toArray(container.Config?.Cmd ?? []),
+        currentDirectory: container.Config?.WorkingDir || undefined,
+        createdAt: createdAt.toDate(),
+        startedAt: startedAt && (startedAt.isSame(createdAt) || startedAt.isAfter(createdAt))
+            ? startedAt.toDate()
+            : undefined,
+        finishedAt: finishedAt && (finishedAt.isSame(createdAt) || finishedAt.isAfter(createdAt))
+            ? finishedAt.toDate()
+            : undefined,
+        raw,
+    };
+}