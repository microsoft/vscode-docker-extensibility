--- conflicted
+++ resolved
@@ -1,107 +1,94 @@
-/*---------------------------------------------------------------------------------------------
- *  Copyright (c) Microsoft Corporation. All rights reserved.
- *  Licensed under the MIT License. See LICENSE in the project root for license information.
- *--------------------------------------------------------------------------------------------*/
-
-<<<<<<< HEAD
-import { z } from 'zod';
-=======
-import { z } from 'zod/v4';
->>>>>>> af527e66
-import { ImageNameInfo, InspectImagesItem, PortBinding } from '../../contracts/ContainerClient';
-import { dayjs } from '../../utils/dayjs';
-import { parseDockerLikeImageName } from '../../utils/parseDockerLikeImageName';
-import { toArray } from '../../utils/toArray';
-import { parseDockerLikeEnvironmentVariables } from '../DockerClientBase/parseDockerLikeEnvironmentVariables';
-
-const PodmanInspectImageConfigSchema = z.object({
-    Entrypoint: z.union([z.array(z.string()), z.string(), z.null()]).optional(),
-    Cmd: z.union([z.array(z.string()), z.string(), z.null()]).optional(),
-    Env: z.array(z.string()).optional(),
-<<<<<<< HEAD
-    ExposedPorts: z.record(z.unknown()).nullable().optional(),
-    Volumes: z.record(z.unknown()).nullable().optional(),
-=======
-    ExposedPorts: z.record(z.string(), z.unknown()).nullable().optional(),
-    Volumes: z.record(z.string(), z.unknown()).nullable().optional(),
->>>>>>> af527e66
-    WorkingDir: z.string().nullable().optional(),
-    User: z.string().nullable().optional(),
-});
-
-export const PodmanInspectImageRecordSchema = z.object({
-    Id: z.string(),
-    RepoTags: z.array(z.string()),
-    Config: PodmanInspectImageConfigSchema,
-    RepoDigests: z.array(z.string()),
-    Architecture: z.string(),
-    Os: z.string(),
-<<<<<<< HEAD
-    Labels: z.record(z.string()).nullable(),
-=======
-    Labels: z.record(z.string(), z.string()).nullable(),
->>>>>>> af527e66
-    Created: z.string(),
-    User: z.string().optional(),
-});
-
-type PodmanInspectImageRecord = z.infer<typeof PodmanInspectImageRecordSchema>;
-
-export function normalizePodmanInspectImageRecord(image: PodmanInspectImageRecord, raw: string): InspectImagesItem {
-    // This is effectively doing firstOrDefault on the RepoTags for the image. If there are any values
-    // in RepoTags, the first one will be parsed and returned as the tag name for the image.
-    const imageNameInfo: ImageNameInfo = parseDockerLikeImageName(image.RepoTags?.[0]);
-
-    // Parse any environment variables defined for the image
-    const environmentVariables = parseDockerLikeEnvironmentVariables(image.Config?.Env || []);
-
-    // Parse any default ports exposed by the image
-    const ports = Object.entries(image.Config?.ExposedPorts || {}).map<PortBinding>(([rawPort]) => {
-        const [port, protocol] = rawPort.split('/');
-        return {
-            containerPort: parseInt(port),
-            protocol: protocol.toLowerCase() === 'tcp' ? 'tcp' : protocol.toLowerCase() === 'udp' ? 'udp' : undefined,
-        };
-    });
-
-    // Parse any default volumes specified by the image
-    const volumes = Object.entries(image.Config?.Volumes || {}).map<string>(([rawVolume]) => rawVolume);
-
-    // Parse any labels assigned to the image
-    const labels = image.Labels ?? {};
-
-    // Parse and normalize the image architecture
-    const architecture = image.Architecture?.toLowerCase() === 'amd64'
-        ? 'amd64'
-        : image.Architecture?.toLowerCase() === 'arm64' ? 'arm64' : undefined;
-
-    // Parse and normalize the image OS
-    const os = image.Os?.toLowerCase() === 'linux'
-        ? 'linux'
-        : image.Architecture?.toLowerCase() === 'windows'
-            ? 'windows'
-            : undefined;
-
-    // Determine if the image has been pushed to a remote repo
-    // (no repo digests or only localhost/ repo digests)
-    const isLocalImage = !(image.RepoDigests || []).some((digest) => !digest.toLowerCase().startsWith('localhost/'));
-
-    return {
-        id: image.Id,
-        image: imageNameInfo,
-        repoDigests: image.RepoDigests,
-        isLocalImage,
-        environmentVariables,
-        ports,
-        volumes,
-        labels,
-        entrypoint: toArray(image.Config?.Entrypoint || []),
-        command: toArray(image.Config?.Cmd || []),
-        currentDirectory: image.Config?.WorkingDir || undefined,
-        architecture,
-        operatingSystem: os,
-        createdAt: dayjs(image.Created).toDate(),
-        user: image?.User || undefined,
-        raw,
-    };
-}
+/*---------------------------------------------------------------------------------------------
+ *  Copyright (c) Microsoft Corporation. All rights reserved.
+ *  Licensed under the MIT License. See LICENSE in the project root for license information.
+ *--------------------------------------------------------------------------------------------*/
+
+import { z } from 'zod/v4';
+import { ImageNameInfo, InspectImagesItem, PortBinding } from '../../contracts/ContainerClient';
+import { dayjs } from '../../utils/dayjs';
+import { parseDockerLikeImageName } from '../../utils/parseDockerLikeImageName';
+import { toArray } from '../../utils/toArray';
+import { parseDockerLikeEnvironmentVariables } from '../DockerClientBase/parseDockerLikeEnvironmentVariables';
+
+const PodmanInspectImageConfigSchema = z.object({
+    Entrypoint: z.union([z.array(z.string()), z.string(), z.null()]).optional(),
+    Cmd: z.union([z.array(z.string()), z.string(), z.null()]).optional(),
+    Env: z.array(z.string()).optional(),
+    ExposedPorts: z.record(z.string(), z.unknown()).nullable().optional(),
+    Volumes: z.record(z.string(), z.unknown()).nullable().optional(),
+    WorkingDir: z.string().nullable().optional(),
+    User: z.string().nullable().optional(),
+});
+
+export const PodmanInspectImageRecordSchema = z.object({
+    Id: z.string(),
+    RepoTags: z.array(z.string()),
+    Config: PodmanInspectImageConfigSchema,
+    RepoDigests: z.array(z.string()),
+    Architecture: z.string(),
+    Os: z.string(),
+    Labels: z.record(z.string(), z.string()).nullable(),
+    Created: z.string(),
+    User: z.string().optional(),
+});
+
+type PodmanInspectImageRecord = z.infer<typeof PodmanInspectImageRecordSchema>;
+
+export function normalizePodmanInspectImageRecord(image: PodmanInspectImageRecord, raw: string): InspectImagesItem {
+    // This is effectively doing firstOrDefault on the RepoTags for the image. If there are any values
+    // in RepoTags, the first one will be parsed and returned as the tag name for the image.
+    const imageNameInfo: ImageNameInfo = parseDockerLikeImageName(image.RepoTags?.[0]);
+
+    // Parse any environment variables defined for the image
+    const environmentVariables = parseDockerLikeEnvironmentVariables(image.Config?.Env || []);
+
+    // Parse any default ports exposed by the image
+    const ports = Object.entries(image.Config?.ExposedPorts || {}).map<PortBinding>(([rawPort]) => {
+        const [port, protocol] = rawPort.split('/');
+        return {
+            containerPort: parseInt(port),
+            protocol: protocol.toLowerCase() === 'tcp' ? 'tcp' : protocol.toLowerCase() === 'udp' ? 'udp' : undefined,
+        };
+    });
+
+    // Parse any default volumes specified by the image
+    const volumes = Object.entries(image.Config?.Volumes || {}).map<string>(([rawVolume]) => rawVolume);
+
+    // Parse any labels assigned to the image
+    const labels = image.Labels ?? {};
+
+    // Parse and normalize the image architecture
+    const architecture = image.Architecture?.toLowerCase() === 'amd64'
+        ? 'amd64'
+        : image.Architecture?.toLowerCase() === 'arm64' ? 'arm64' : undefined;
+
+    // Parse and normalize the image OS
+    const os = image.Os?.toLowerCase() === 'linux'
+        ? 'linux'
+        : image.Architecture?.toLowerCase() === 'windows'
+            ? 'windows'
+            : undefined;
+
+    // Determine if the image has been pushed to a remote repo
+    // (no repo digests or only localhost/ repo digests)
+    const isLocalImage = !(image.RepoDigests || []).some((digest) => !digest.toLowerCase().startsWith('localhost/'));
+
+    return {
+        id: image.Id,
+        image: imageNameInfo,
+        repoDigests: image.RepoDigests,
+        isLocalImage,
+        environmentVariables,
+        ports,
+        volumes,
+        labels,
+        entrypoint: toArray(image.Config?.Entrypoint || []),
+        command: toArray(image.Config?.Cmd || []),
+        currentDirectory: image.Config?.WorkingDir || undefined,
+        architecture,
+        operatingSystem: os,
+        createdAt: dayjs(image.Created).toDate(),
+        user: image?.User || undefined,
+        raw,
+    };
+}