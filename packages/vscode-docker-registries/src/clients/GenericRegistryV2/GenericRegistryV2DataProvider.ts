/*---------------------------------------------------------------------------------------------
 *  Copyright (c) Microsoft Corporation. All rights reserved.
 *  Licensed under the MIT License. See LICENSE in the project root for license information.
 *--------------------------------------------------------------------------------------------*/

import * as vscode from 'vscode';
import { RegistryV2DataProvider, V2Registry, V2RegistryItem, V2RegistryRoot } from '../RegistryV2/RegistryV2DataProvider';
import { BasicOAuthProvider } from '../../auth/BasicOAuthProvider';
import { GenericRegistryV2WizardContext, GenericRegistryV2WizardPromptStep } from './GenericRegistryV2WizardPromptStep';
import { RegistryWizard } from '../../wizard/RegistryWizard';
import { RegistryWizardSecretPromptStep, RegistryWizardUsernamePromptStep } from '../../wizard/RegistryWizardPromptStep';

const GenericV2StorageKey = 'GenericV2ContainerRegistry';
const TrackedRegistriesKey = `${GenericV2StorageKey}.TrackedRegistries`;

interface GenericV2RegistryRoot extends V2RegistryRoot {
    readonly additionalContextValues: ['genericRegistryV2Root'];
}

interface GenericV2RegistryItem extends V2RegistryItem {
    readonly additionalContextValues: ['genericRegistryV2'];
}

export type GenericV2Registry = V2Registry & GenericV2RegistryItem;

export class GenericRegistryV2DataProvider extends RegistryV2DataProvider {
    public readonly id = 'vscode-docker.genericRegistryV2DataProvider';
    public readonly label = 'Generic Registry V2';
    public readonly description: undefined;
    public readonly iconPath = new vscode.ThemeIcon('link');

    private readonly authenticationProviders = new Map<string, BasicOAuthProvider>(); // The tree items are too short-lived to store the associated auth provider so keep a cache

    public constructor(private readonly extensionContext: vscode.ExtensionContext) {
        super();
    }

    public async onConnect(): Promise<void> {
        await this.addTrackedRegistry();
    }

    public getRoot(): GenericV2RegistryRoot {
        return {
            parent: undefined,
            label: this.label,
            type: 'commonroot',
            iconPath: this.iconPath,
            additionalContextValues: ['genericRegistryV2Root'],
        };
    }

    public async getRegistries(root: GenericV2RegistryRoot | GenericV2RegistryItem): Promise<GenericV2Registry[]> {
        const trackedRegistryStrings = this.extensionContext.globalState.get<string[]>(TrackedRegistriesKey, []);
        const trackedRegistries = trackedRegistryStrings.map(r => vscode.Uri.parse(r));

        return trackedRegistries.map(r => {
            return {
                label: r.toString(),
                parent: root,
                type: 'commonregistry',
                additionalContextValues: ['genericRegistryV2'],
                baseUrl: r
            };
        });
    }

    protected override getAuthenticationProvider(item: GenericV2RegistryItem): BasicOAuthProvider {
        const registry = item.baseUrl.toString();

        if (!this.authenticationProviders.has(registry)) {
            const provider = new BasicOAuthProvider(this.extensionContext.globalState, this.extensionContext.secrets, item.baseUrl);
            this.authenticationProviders.set(registry, provider);
        }

        // eslint-disable-next-line @typescript-eslint/no-non-null-assertion
        return this.authenticationProviders.get(registry)!;
    }

    public async addTrackedRegistry(): Promise<void> {
        const wizardContext: GenericRegistryV2WizardContext = {
            registryPrompt: vscode.l10n.t('Registry URL'),
<<<<<<< HEAD
=======
            registryPromptPlaceholder: vscode.l10n.t('http://localhost:5000'),
>>>>>>> cfb36731
            usernamePrompt: vscode.l10n.t('Registry Username'),
            secretPrompt: vscode.l10n.t('Registry Password or Personal Access Token'),
        };

        const wizard = new RegistryWizard(
            wizardContext,
            [
                new GenericRegistryV2WizardPromptStep(),
                new RegistryWizardUsernamePromptStep(),
                new RegistryWizardSecretPromptStep(),
            ],
            new vscode.CancellationTokenSource().token
        );

        await wizard.prompt();

        if (!wizardContext.registryUri) {
            throw new Error('Registry URL is invalid');
        }

        const registryUriString = wizardContext.registryUri.toString();

        // store registry url in memento
        const trackedRegistryStrings = this.extensionContext.globalState.get<string[]>(TrackedRegistriesKey, []);
        trackedRegistryStrings.push(registryUriString);
        await this.extensionContext.globalState.update(TrackedRegistriesKey, trackedRegistryStrings);

        // store credentials in auth provider
        const authProvider = new BasicOAuthProvider(this.extensionContext.globalState, this.extensionContext.secrets, wizardContext.registryUri);
        await authProvider.storeBasicCredentials(
            {
                username: wizardContext.username || '',
                secret: wizardContext.secret || '',
            }
        );
        this.authenticationProviders.set(registryUriString, authProvider);
    }

    public async removeTrackedRegistry(registry: GenericV2RegistryItem): Promise<void> {
        // remove registry url from list of tracked registries
        const registryUriString = registry.baseUrl.toString();
        const trackedRegistryStrings = this.extensionContext.globalState.get<string[]>(TrackedRegistriesKey, []);
        const index = trackedRegistryStrings.findIndex(r => r === registryUriString);
        if (index !== -1) {
            trackedRegistryStrings.splice(index, 1);
            void this.extensionContext.globalState.update(TrackedRegistriesKey, trackedRegistryStrings);
        }

        // remove credentials from auth provider
        await this.authenticationProviders.get(registryUriString)?.removeSession();
        this.authenticationProviders.delete(registryUriString);
        // TODO: check if the map of auth providers is empty, if so, remove the root from the tree
    }
}
<|MERGE_RESOLUTION|>--- conflicted
+++ resolved
@@ -1,139 +1,136 @@
-/*---------------------------------------------------------------------------------------------
- *  Copyright (c) Microsoft Corporation. All rights reserved.
- *  Licensed under the MIT License. See LICENSE in the project root for license information.
- *--------------------------------------------------------------------------------------------*/
-
-import * as vscode from 'vscode';
-import { RegistryV2DataProvider, V2Registry, V2RegistryItem, V2RegistryRoot } from '../RegistryV2/RegistryV2DataProvider';
-import { BasicOAuthProvider } from '../../auth/BasicOAuthProvider';
-import { GenericRegistryV2WizardContext, GenericRegistryV2WizardPromptStep } from './GenericRegistryV2WizardPromptStep';
-import { RegistryWizard } from '../../wizard/RegistryWizard';
-import { RegistryWizardSecretPromptStep, RegistryWizardUsernamePromptStep } from '../../wizard/RegistryWizardPromptStep';
-
-const GenericV2StorageKey = 'GenericV2ContainerRegistry';
-const TrackedRegistriesKey = `${GenericV2StorageKey}.TrackedRegistries`;
-
-interface GenericV2RegistryRoot extends V2RegistryRoot {
-    readonly additionalContextValues: ['genericRegistryV2Root'];
-}
-
-interface GenericV2RegistryItem extends V2RegistryItem {
-    readonly additionalContextValues: ['genericRegistryV2'];
-}
-
-export type GenericV2Registry = V2Registry & GenericV2RegistryItem;
-
-export class GenericRegistryV2DataProvider extends RegistryV2DataProvider {
-    public readonly id = 'vscode-docker.genericRegistryV2DataProvider';
-    public readonly label = 'Generic Registry V2';
-    public readonly description: undefined;
-    public readonly iconPath = new vscode.ThemeIcon('link');
-
-    private readonly authenticationProviders = new Map<string, BasicOAuthProvider>(); // The tree items are too short-lived to store the associated auth provider so keep a cache
-
-    public constructor(private readonly extensionContext: vscode.ExtensionContext) {
-        super();
-    }
-
-    public async onConnect(): Promise<void> {
-        await this.addTrackedRegistry();
-    }
-
-    public getRoot(): GenericV2RegistryRoot {
-        return {
-            parent: undefined,
-            label: this.label,
-            type: 'commonroot',
-            iconPath: this.iconPath,
-            additionalContextValues: ['genericRegistryV2Root'],
-        };
-    }
-
-    public async getRegistries(root: GenericV2RegistryRoot | GenericV2RegistryItem): Promise<GenericV2Registry[]> {
-        const trackedRegistryStrings = this.extensionContext.globalState.get<string[]>(TrackedRegistriesKey, []);
-        const trackedRegistries = trackedRegistryStrings.map(r => vscode.Uri.parse(r));
-
-        return trackedRegistries.map(r => {
-            return {
-                label: r.toString(),
-                parent: root,
-                type: 'commonregistry',
-                additionalContextValues: ['genericRegistryV2'],
-                baseUrl: r
-            };
-        });
-    }
-
-    protected override getAuthenticationProvider(item: GenericV2RegistryItem): BasicOAuthProvider {
-        const registry = item.baseUrl.toString();
-
-        if (!this.authenticationProviders.has(registry)) {
-            const provider = new BasicOAuthProvider(this.extensionContext.globalState, this.extensionContext.secrets, item.baseUrl);
-            this.authenticationProviders.set(registry, provider);
-        }
-
-        // eslint-disable-next-line @typescript-eslint/no-non-null-assertion
-        return this.authenticationProviders.get(registry)!;
-    }
-
-    public async addTrackedRegistry(): Promise<void> {
-        const wizardContext: GenericRegistryV2WizardContext = {
-            registryPrompt: vscode.l10n.t('Registry URL'),
-<<<<<<< HEAD
-=======
-            registryPromptPlaceholder: vscode.l10n.t('http://localhost:5000'),
->>>>>>> cfb36731
-            usernamePrompt: vscode.l10n.t('Registry Username'),
-            secretPrompt: vscode.l10n.t('Registry Password or Personal Access Token'),
-        };
-
-        const wizard = new RegistryWizard(
-            wizardContext,
-            [
-                new GenericRegistryV2WizardPromptStep(),
-                new RegistryWizardUsernamePromptStep(),
-                new RegistryWizardSecretPromptStep(),
-            ],
-            new vscode.CancellationTokenSource().token
-        );
-
-        await wizard.prompt();
-
-        if (!wizardContext.registryUri) {
-            throw new Error('Registry URL is invalid');
-        }
-
-        const registryUriString = wizardContext.registryUri.toString();
-
-        // store registry url in memento
-        const trackedRegistryStrings = this.extensionContext.globalState.get<string[]>(TrackedRegistriesKey, []);
-        trackedRegistryStrings.push(registryUriString);
-        await this.extensionContext.globalState.update(TrackedRegistriesKey, trackedRegistryStrings);
-
-        // store credentials in auth provider
-        const authProvider = new BasicOAuthProvider(this.extensionContext.globalState, this.extensionContext.secrets, wizardContext.registryUri);
-        await authProvider.storeBasicCredentials(
-            {
-                username: wizardContext.username || '',
-                secret: wizardContext.secret || '',
-            }
-        );
-        this.authenticationProviders.set(registryUriString, authProvider);
-    }
-
-    public async removeTrackedRegistry(registry: GenericV2RegistryItem): Promise<void> {
-        // remove registry url from list of tracked registries
-        const registryUriString = registry.baseUrl.toString();
-        const trackedRegistryStrings = this.extensionContext.globalState.get<string[]>(TrackedRegistriesKey, []);
-        const index = trackedRegistryStrings.findIndex(r => r === registryUriString);
-        if (index !== -1) {
-            trackedRegistryStrings.splice(index, 1);
-            void this.extensionContext.globalState.update(TrackedRegistriesKey, trackedRegistryStrings);
-        }
-
-        // remove credentials from auth provider
-        await this.authenticationProviders.get(registryUriString)?.removeSession();
-        this.authenticationProviders.delete(registryUriString);
-        // TODO: check if the map of auth providers is empty, if so, remove the root from the tree
-    }
-}
+/*---------------------------------------------------------------------------------------------
+ *  Copyright (c) Microsoft Corporation. All rights reserved.
+ *  Licensed under the MIT License. See LICENSE in the project root for license information.
+ *--------------------------------------------------------------------------------------------*/
+
+import * as vscode from 'vscode';
+import { RegistryV2DataProvider, V2Registry, V2RegistryItem, V2RegistryRoot } from '../RegistryV2/RegistryV2DataProvider';
+import { BasicOAuthProvider } from '../../auth/BasicOAuthProvider';
+import { GenericRegistryV2WizardContext, GenericRegistryV2WizardPromptStep } from './GenericRegistryV2WizardPromptStep';
+import { RegistryWizard } from '../../wizard/RegistryWizard';
+import { RegistryWizardSecretPromptStep, RegistryWizardUsernamePromptStep } from '../../wizard/RegistryWizardPromptStep';
+
+const GenericV2StorageKey = 'GenericV2ContainerRegistry';
+const TrackedRegistriesKey = `${GenericV2StorageKey}.TrackedRegistries`;
+
+interface GenericV2RegistryRoot extends V2RegistryRoot {
+    readonly additionalContextValues: ['genericRegistryV2Root'];
+}
+
+interface GenericV2RegistryItem extends V2RegistryItem {
+    readonly additionalContextValues: ['genericRegistryV2'];
+}
+
+export type GenericV2Registry = V2Registry & GenericV2RegistryItem;
+
+export class GenericRegistryV2DataProvider extends RegistryV2DataProvider {
+    public readonly id = 'vscode-docker.genericRegistryV2DataProvider';
+    public readonly label = 'Generic Registry V2';
+    public readonly description: undefined;
+    public readonly iconPath = new vscode.ThemeIcon('link');
+
+    private readonly authenticationProviders = new Map<string, BasicOAuthProvider>(); // The tree items are too short-lived to store the associated auth provider so keep a cache
+
+    public constructor(private readonly extensionContext: vscode.ExtensionContext) {
+        super();
+    }
+
+    public async onConnect(): Promise<void> {
+        await this.addTrackedRegistry();
+    }
+
+    public getRoot(): GenericV2RegistryRoot {
+        return {
+            parent: undefined,
+            label: this.label,
+            type: 'commonroot',
+            iconPath: this.iconPath,
+            additionalContextValues: ['genericRegistryV2Root'],
+        };
+    }
+
+    public async getRegistries(root: GenericV2RegistryRoot | GenericV2RegistryItem): Promise<GenericV2Registry[]> {
+        const trackedRegistryStrings = this.extensionContext.globalState.get<string[]>(TrackedRegistriesKey, []);
+        const trackedRegistries = trackedRegistryStrings.map(r => vscode.Uri.parse(r));
+
+        return trackedRegistries.map(r => {
+            return {
+                label: r.toString(),
+                parent: root,
+                type: 'commonregistry',
+                additionalContextValues: ['genericRegistryV2'],
+                baseUrl: r
+            };
+        });
+    }
+
+    protected override getAuthenticationProvider(item: GenericV2RegistryItem): BasicOAuthProvider {
+        const registry = item.baseUrl.toString();
+
+        if (!this.authenticationProviders.has(registry)) {
+            const provider = new BasicOAuthProvider(this.extensionContext.globalState, this.extensionContext.secrets, item.baseUrl);
+            this.authenticationProviders.set(registry, provider);
+        }
+
+        // eslint-disable-next-line @typescript-eslint/no-non-null-assertion
+        return this.authenticationProviders.get(registry)!;
+    }
+
+    public async addTrackedRegistry(): Promise<void> {
+        const wizardContext: GenericRegistryV2WizardContext = {
+            registryPrompt: vscode.l10n.t('Registry URL'),
+            registryPromptPlaceholder: vscode.l10n.t('http://localhost:5000'),
+            usernamePrompt: vscode.l10n.t('Registry Username'),
+            secretPrompt: vscode.l10n.t('Registry Password or Personal Access Token'),
+        };
+
+        const wizard = new RegistryWizard(
+            wizardContext,
+            [
+                new GenericRegistryV2WizardPromptStep(),
+                new RegistryWizardUsernamePromptStep(),
+                new RegistryWizardSecretPromptStep(),
+            ],
+            new vscode.CancellationTokenSource().token
+        );
+
+        await wizard.prompt();
+
+        if (!wizardContext.registryUri) {
+            throw new Error('Registry URL is invalid');
+        }
+
+        const registryUriString = wizardContext.registryUri.toString();
+
+        // store registry url in memento
+        const trackedRegistryStrings = this.extensionContext.globalState.get<string[]>(TrackedRegistriesKey, []);
+        trackedRegistryStrings.push(registryUriString);
+        await this.extensionContext.globalState.update(TrackedRegistriesKey, trackedRegistryStrings);
+
+        // store credentials in auth provider
+        const authProvider = new BasicOAuthProvider(this.extensionContext.globalState, this.extensionContext.secrets, wizardContext.registryUri);
+        await authProvider.storeBasicCredentials(
+            {
+                username: wizardContext.username || '',
+                secret: wizardContext.secret || '',
+            }
+        );
+        this.authenticationProviders.set(registryUriString, authProvider);
+    }
+
+    public async removeTrackedRegistry(registry: GenericV2RegistryItem): Promise<void> {
+        // remove registry url from list of tracked registries
+        const registryUriString = registry.baseUrl.toString();
+        const trackedRegistryStrings = this.extensionContext.globalState.get<string[]>(TrackedRegistriesKey, []);
+        const index = trackedRegistryStrings.findIndex(r => r === registryUriString);
+        if (index !== -1) {
+            trackedRegistryStrings.splice(index, 1);
+            void this.extensionContext.globalState.update(TrackedRegistriesKey, trackedRegistryStrings);
+        }
+
+        // remove credentials from auth provider
+        await this.authenticationProviders.get(registryUriString)?.removeSession();
+        this.authenticationProviders.delete(registryUriString);
+        // TODO: check if the map of auth providers is empty, if so, remove the root from the tree
+    }
+}