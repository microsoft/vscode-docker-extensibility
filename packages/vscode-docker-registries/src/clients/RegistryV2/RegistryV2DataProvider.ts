/*---------------------------------------------------------------------------------------------
 *  Copyright (c) Microsoft Corporation. All rights reserved.
 *  Licensed under the MIT License. See LICENSE in the project root for license information.
 *--------------------------------------------------------------------------------------------*/

import * as vscode from 'vscode';
import { CommonRegistryDataProvider } from '../Common/CommonRegistryDataProvider';
import { CommonRegistry, CommonRegistryItem, CommonRegistryRoot, CommonRepository, CommonTag } from '../Common/models';
import { AuthenticationProvider } from '../../contracts/AuthenticationProvider';
import { LoginInformation } from '../../contracts/BasicCredentials';
import { registryV2Request } from './registryV2Request';
import { getNextLinkFromHeaders } from '../../utils/httpRequest';

export type V2RegistryItem = CommonRegistryItem;
export type V2RegistryRoot = CommonRegistryRoot;
export type V2Registry = CommonRegistry & V2RegistryItem;
export type V2Repository = CommonRepository & V2RegistryItem;
export type V2Tag = CommonTag & V2RegistryItem;

export abstract class RegistryV2DataProvider extends CommonRegistryDataProvider {
    public getRoot(): V2RegistryRoot {
        return {
            parent: undefined,
            label: this.label,
            type: 'commonroot',
            iconPath: this.iconPath,
        };
    }

    public abstract getRegistries(root: V2RegistryRoot | V2RegistryItem): V2Registry[] | Promise<V2Registry[]>;

    public async getRepositories(registry: V2Registry): Promise<V2Repository[]> {
        const results: V2Repository[] = [];
        let nextLink: vscode.Uri | undefined = registry.baseUrl.with({ path: 'v2/_catalog' });
        do {
            const catalogResponse = await registryV2Request<{ repositories: string[] }>({
                authenticationProvider: this.getAuthenticationProvider(registry),
                method: 'GET',
                requestUri: nextLink,
                scopes: ['registry:catalog:*'],
            });

            for (const repository of catalogResponse.body?.repositories || []) {
                results.push({
                    parent: registry,
                    baseUrl: registry.baseUrl,
                    label: repository,
                    type: 'commonrepository',
                });
            }

            nextLink = getNextLinkFromHeaders(catalogResponse.headers, registry.baseUrl);
        } while (nextLink);

        return results;
    }

    public async getTags(repository: V2Repository): Promise<V2Tag[]> {
        const results: V2Tag[] = [];
<<<<<<< HEAD

        for (const tag of tagsResponse.body?.tags || []) {
            results.push({
                parent: repository,
                baseUrl: repository.baseUrl,
                label: tag,
                type: 'commontag',
                additionalContextValues: ['registryV2Tag'],
=======
        let nextLink: vscode.Uri | undefined = repository.baseUrl.with({ path: `v2/${repository.label}/tags/list` });

        do {
            const tagsResponse = await registryV2Request<{ tags: string[] }>({
                authenticationProvider: this.getAuthenticationProvider(repository),
                method: 'GET',
                requestUri: nextLink,
                scopes: [`repository:${repository.label}:pull`],
                throwOnFailure: true,
>>>>>>> 3ae5c3d0
            });


            for (const tag of tagsResponse.body?.tags || []) {
                results.push({
                    parent: repository,
                    baseUrl: repository.baseUrl,
                    label: tag,
                    type: 'commontag',
                    additionalContextValues: ['registryV2Tag'],
                    createdAt: await this.getTagDetails(repository, tag),
                });
            }

            nextLink = getNextLinkFromHeaders(tagsResponse.headers, repository.baseUrl);
        } while (nextLink);

        // Asynchronously begin getting the created date details for each tag
        results.forEach(tag => {
            this.getTagDetails(repository, tag.label).then((createdAt) => {
                tag.createdAt = createdAt;
                this.onDidChangeTreeDataEmitter.fire(tag);
            }, () => { /* Best effort */ });
        });

        return results;
    }

    public getLoginInformation(item: V2RegistryItem): Promise<LoginInformation> {
        const authenticationProvider = this.getAuthenticationProvider(item);
        if (authenticationProvider.getLoginInformation) {
            return authenticationProvider.getLoginInformation();
        }

        throw new Error(vscode.l10n.t('Authentication provider {0} does not support getting login information.', authenticationProvider));
    }

    public async deleteTag(item: CommonTag): Promise<void> {
        const digest = await this.getImageDigest(item);
        const registry = item.parent.parent as unknown as V2Registry;
        const requestUrl = registry.baseUrl.with({ path: `v2/${item.parent.label}/manifests/${digest}` });
        await registryV2Request({
            authenticationProvider: this.getAuthenticationProvider(registry),
            method: 'DELETE',
            requestUri: requestUrl,
            scopes: [`repository:${item.parent.label}:delete`]
        });
    }

    public async getImageDigest(item: CommonTag): Promise<string> {
        const registry = item.parent.parent as unknown as V2Registry;
        const requestUrl = registry.baseUrl.with({ path: `v2/${item.parent.label}/manifests/${item.label}` });

        const response = await registryV2Request({
            authenticationProvider: this.getAuthenticationProvider(registry),
            method: 'GET',
            requestUri: requestUrl,
            scopes: [`repository:${item.parent.label}:pull`],
            headers: {
                'accept': 'application/vnd.docker.distribution.manifest.v2+json'
            }
        });

        const digest = response.headers['docker-content-digest'];
        if (!digest) {
            throw new Error('Could not find digest');
        }

        return digest;
    }

    protected async getTagDetails(repository: V2Repository, tag: string): Promise<Date | undefined> {
        const requestUrl = repository.baseUrl.with({ path: `v2/${repository.label}/manifests/${tag}` });

        const tagDetailResponse = await registryV2Request<Manifest>({
            authenticationProvider: this.getAuthenticationProvider(repository),
            method: 'GET',
            requestUri: requestUrl,
            scopes: [`repository:${repository.label}:pull`]
        });

        const history = <ManifestHistoryV1Compatibility>JSON.parse(tagDetailResponse.body?.history?.[0]?.v1Compatibility || '{}');
        return history?.created ? new Date(history.created) : undefined;
    }

    protected abstract getAuthenticationProvider(item: V2RegistryItem): AuthenticationProvider<never>;
}

interface ManifestHistory {
    v1Compatibility: string; // stringified ManifestHistoryV1Compatibility
}

interface ManifestHistoryV1Compatibility {
    created: string;
}

interface Manifest {
    history: ManifestHistory[];
}
<|MERGE_RESOLUTION|>--- conflicted
+++ resolved
@@ -1,178 +1,166 @@
-/*---------------------------------------------------------------------------------------------
- *  Copyright (c) Microsoft Corporation. All rights reserved.
- *  Licensed under the MIT License. See LICENSE in the project root for license information.
- *--------------------------------------------------------------------------------------------*/
-
-import * as vscode from 'vscode';
-import { CommonRegistryDataProvider } from '../Common/CommonRegistryDataProvider';
-import { CommonRegistry, CommonRegistryItem, CommonRegistryRoot, CommonRepository, CommonTag } from '../Common/models';
-import { AuthenticationProvider } from '../../contracts/AuthenticationProvider';
-import { LoginInformation } from '../../contracts/BasicCredentials';
-import { registryV2Request } from './registryV2Request';
-import { getNextLinkFromHeaders } from '../../utils/httpRequest';
-
-export type V2RegistryItem = CommonRegistryItem;
-export type V2RegistryRoot = CommonRegistryRoot;
-export type V2Registry = CommonRegistry & V2RegistryItem;
-export type V2Repository = CommonRepository & V2RegistryItem;
-export type V2Tag = CommonTag & V2RegistryItem;
-
-export abstract class RegistryV2DataProvider extends CommonRegistryDataProvider {
-    public getRoot(): V2RegistryRoot {
-        return {
-            parent: undefined,
-            label: this.label,
-            type: 'commonroot',
-            iconPath: this.iconPath,
-        };
-    }
-
-    public abstract getRegistries(root: V2RegistryRoot | V2RegistryItem): V2Registry[] | Promise<V2Registry[]>;
-
-    public async getRepositories(registry: V2Registry): Promise<V2Repository[]> {
-        const results: V2Repository[] = [];
-        let nextLink: vscode.Uri | undefined = registry.baseUrl.with({ path: 'v2/_catalog' });
-        do {
-            const catalogResponse = await registryV2Request<{ repositories: string[] }>({
-                authenticationProvider: this.getAuthenticationProvider(registry),
-                method: 'GET',
-                requestUri: nextLink,
-                scopes: ['registry:catalog:*'],
-            });
-
-            for (const repository of catalogResponse.body?.repositories || []) {
-                results.push({
-                    parent: registry,
-                    baseUrl: registry.baseUrl,
-                    label: repository,
-                    type: 'commonrepository',
-                });
-            }
-
-            nextLink = getNextLinkFromHeaders(catalogResponse.headers, registry.baseUrl);
-        } while (nextLink);
-
-        return results;
-    }
-
-    public async getTags(repository: V2Repository): Promise<V2Tag[]> {
-        const results: V2Tag[] = [];
-<<<<<<< HEAD
-
-        for (const tag of tagsResponse.body?.tags || []) {
-            results.push({
-                parent: repository,
-                baseUrl: repository.baseUrl,
-                label: tag,
-                type: 'commontag',
-                additionalContextValues: ['registryV2Tag'],
-=======
-        let nextLink: vscode.Uri | undefined = repository.baseUrl.with({ path: `v2/${repository.label}/tags/list` });
-
-        do {
-            const tagsResponse = await registryV2Request<{ tags: string[] }>({
-                authenticationProvider: this.getAuthenticationProvider(repository),
-                method: 'GET',
-                requestUri: nextLink,
-                scopes: [`repository:${repository.label}:pull`],
-                throwOnFailure: true,
->>>>>>> 3ae5c3d0
-            });
-
-
-            for (const tag of tagsResponse.body?.tags || []) {
-                results.push({
-                    parent: repository,
-                    baseUrl: repository.baseUrl,
-                    label: tag,
-                    type: 'commontag',
-                    additionalContextValues: ['registryV2Tag'],
-                    createdAt: await this.getTagDetails(repository, tag),
-                });
-            }
-
-            nextLink = getNextLinkFromHeaders(tagsResponse.headers, repository.baseUrl);
-        } while (nextLink);
-
-        // Asynchronously begin getting the created date details for each tag
-        results.forEach(tag => {
-            this.getTagDetails(repository, tag.label).then((createdAt) => {
-                tag.createdAt = createdAt;
-                this.onDidChangeTreeDataEmitter.fire(tag);
-            }, () => { /* Best effort */ });
-        });
-
-        return results;
-    }
-
-    public getLoginInformation(item: V2RegistryItem): Promise<LoginInformation> {
-        const authenticationProvider = this.getAuthenticationProvider(item);
-        if (authenticationProvider.getLoginInformation) {
-            return authenticationProvider.getLoginInformation();
-        }
-
-        throw new Error(vscode.l10n.t('Authentication provider {0} does not support getting login information.', authenticationProvider));
-    }
-
-    public async deleteTag(item: CommonTag): Promise<void> {
-        const digest = await this.getImageDigest(item);
-        const registry = item.parent.parent as unknown as V2Registry;
-        const requestUrl = registry.baseUrl.with({ path: `v2/${item.parent.label}/manifests/${digest}` });
-        await registryV2Request({
-            authenticationProvider: this.getAuthenticationProvider(registry),
-            method: 'DELETE',
-            requestUri: requestUrl,
-            scopes: [`repository:${item.parent.label}:delete`]
-        });
-    }
-
-    public async getImageDigest(item: CommonTag): Promise<string> {
-        const registry = item.parent.parent as unknown as V2Registry;
-        const requestUrl = registry.baseUrl.with({ path: `v2/${item.parent.label}/manifests/${item.label}` });
-
-        const response = await registryV2Request({
-            authenticationProvider: this.getAuthenticationProvider(registry),
-            method: 'GET',
-            requestUri: requestUrl,
-            scopes: [`repository:${item.parent.label}:pull`],
-            headers: {
-                'accept': 'application/vnd.docker.distribution.manifest.v2+json'
-            }
-        });
-
-        const digest = response.headers['docker-content-digest'];
-        if (!digest) {
-            throw new Error('Could not find digest');
-        }
-
-        return digest;
-    }
-
-    protected async getTagDetails(repository: V2Repository, tag: string): Promise<Date | undefined> {
-        const requestUrl = repository.baseUrl.with({ path: `v2/${repository.label}/manifests/${tag}` });
-
-        const tagDetailResponse = await registryV2Request<Manifest>({
-            authenticationProvider: this.getAuthenticationProvider(repository),
-            method: 'GET',
-            requestUri: requestUrl,
-            scopes: [`repository:${repository.label}:pull`]
-        });
-
-        const history = <ManifestHistoryV1Compatibility>JSON.parse(tagDetailResponse.body?.history?.[0]?.v1Compatibility || '{}');
-        return history?.created ? new Date(history.created) : undefined;
-    }
-
-    protected abstract getAuthenticationProvider(item: V2RegistryItem): AuthenticationProvider<never>;
-}
-
-interface ManifestHistory {
-    v1Compatibility: string; // stringified ManifestHistoryV1Compatibility
-}
-
-interface ManifestHistoryV1Compatibility {
-    created: string;
-}
-
-interface Manifest {
-    history: ManifestHistory[];
-}
+/*---------------------------------------------------------------------------------------------
+ *  Copyright (c) Microsoft Corporation. All rights reserved.
+ *  Licensed under the MIT License. See LICENSE in the project root for license information.
+ *--------------------------------------------------------------------------------------------*/
+
+import * as vscode from 'vscode';
+import { CommonRegistryDataProvider } from '../Common/CommonRegistryDataProvider';
+import { CommonRegistry, CommonRegistryItem, CommonRegistryRoot, CommonRepository, CommonTag } from '../Common/models';
+import { AuthenticationProvider } from '../../contracts/AuthenticationProvider';
+import { LoginInformation } from '../../contracts/BasicCredentials';
+import { registryV2Request } from './registryV2Request';
+import { getNextLinkFromHeaders } from '../../utils/httpRequest';
+
+export type V2RegistryItem = CommonRegistryItem;
+export type V2RegistryRoot = CommonRegistryRoot;
+export type V2Registry = CommonRegistry & V2RegistryItem;
+export type V2Repository = CommonRepository & V2RegistryItem;
+export type V2Tag = CommonTag & V2RegistryItem;
+
+export abstract class RegistryV2DataProvider extends CommonRegistryDataProvider {
+    public getRoot(): V2RegistryRoot {
+        return {
+            parent: undefined,
+            label: this.label,
+            type: 'commonroot',
+            iconPath: this.iconPath,
+        };
+    }
+
+    public abstract getRegistries(root: V2RegistryRoot | V2RegistryItem): V2Registry[] | Promise<V2Registry[]>;
+
+    public async getRepositories(registry: V2Registry): Promise<V2Repository[]> {
+        const results: V2Repository[] = [];
+        let nextLink: vscode.Uri | undefined = registry.baseUrl.with({ path: 'v2/_catalog' });
+        do {
+            const catalogResponse = await registryV2Request<{ repositories: string[] }>({
+                authenticationProvider: this.getAuthenticationProvider(registry),
+                method: 'GET',
+                requestUri: nextLink,
+                scopes: ['registry:catalog:*'],
+            });
+
+            for (const repository of catalogResponse.body?.repositories || []) {
+                results.push({
+                    parent: registry,
+                    baseUrl: registry.baseUrl,
+                    label: repository,
+                    type: 'commonrepository',
+                });
+            }
+
+            nextLink = getNextLinkFromHeaders(catalogResponse.headers, registry.baseUrl);
+        } while (nextLink);
+
+        return results;
+    }
+
+    public async getTags(repository: V2Repository): Promise<V2Tag[]> {
+        const results: V2Tag[] = [];
+        let nextLink: vscode.Uri | undefined = repository.baseUrl.with({ path: `v2/${repository.label}/tags/list` });
+
+        do {
+            const tagsResponse = await registryV2Request<{ tags: string[] }>({
+                authenticationProvider: this.getAuthenticationProvider(repository),
+                method: 'GET',
+                requestUri: nextLink,
+                scopes: [`repository:${repository.label}:pull`],
+                throwOnFailure: true,
+            });
+
+            for (const tag of tagsResponse.body?.tags || []) {
+                results.push({
+                    parent: repository,
+                    baseUrl: repository.baseUrl,
+                    label: tag,
+                    type: 'commontag',
+                    additionalContextValues: ['registryV2Tag'],
+                    createdAt: await this.getTagDetails(repository, tag),
+                });
+            }
+
+            nextLink = getNextLinkFromHeaders(tagsResponse.headers, repository.baseUrl);
+        } while (nextLink);
+
+        // Asynchronously begin getting the created date details for each tag
+        results.forEach(tag => {
+            this.getTagDetails(repository, tag.label).then((createdAt) => {
+                tag.createdAt = createdAt;
+                this.onDidChangeTreeDataEmitter.fire(tag);
+            }, () => { /* Best effort */ });
+        });
+
+        return results;
+    }
+
+    public getLoginInformation(item: V2RegistryItem): Promise<LoginInformation> {
+        const authenticationProvider = this.getAuthenticationProvider(item);
+        if (authenticationProvider.getLoginInformation) {
+            return authenticationProvider.getLoginInformation();
+        }
+
+        throw new Error(vscode.l10n.t('Authentication provider {0} does not support getting login information.', authenticationProvider));
+    }
+
+    public async deleteTag(item: CommonTag): Promise<void> {
+        const digest = await this.getImageDigest(item);
+        const registry = item.parent.parent as unknown as V2Registry;
+        const requestUrl = registry.baseUrl.with({ path: `v2/${item.parent.label}/manifests/${digest}` });
+        await registryV2Request({
+            authenticationProvider: this.getAuthenticationProvider(registry),
+            method: 'DELETE',
+            requestUri: requestUrl,
+            scopes: [`repository:${item.parent.label}:delete`]
+        });
+    }
+
+    public async getImageDigest(item: CommonTag): Promise<string> {
+        const registry = item.parent.parent as unknown as V2Registry;
+        const requestUrl = registry.baseUrl.with({ path: `v2/${item.parent.label}/manifests/${item.label}` });
+
+        const response = await registryV2Request({
+            authenticationProvider: this.getAuthenticationProvider(registry),
+            method: 'GET',
+            requestUri: requestUrl,
+            scopes: [`repository:${item.parent.label}:pull`],
+            headers: {
+                'accept': 'application/vnd.docker.distribution.manifest.v2+json'
+            }
+        });
+
+        const digest = response.headers['docker-content-digest'];
+        if (!digest) {
+            throw new Error('Could not find digest');
+        }
+
+        return digest;
+    }
+
+    protected async getTagDetails(repository: V2Repository, tag: string): Promise<Date | undefined> {
+        const requestUrl = repository.baseUrl.with({ path: `v2/${repository.label}/manifests/${tag}` });
+
+        const tagDetailResponse = await registryV2Request<Manifest>({
+            authenticationProvider: this.getAuthenticationProvider(repository),
+            method: 'GET',
+            requestUri: requestUrl,
+            scopes: [`repository:${repository.label}:pull`]
+        });
+
+        const history = <ManifestHistoryV1Compatibility>JSON.parse(tagDetailResponse.body?.history?.[0]?.v1Compatibility || '{}');
+        return history?.created ? new Date(history.created) : undefined;
+    }
+
+    protected abstract getAuthenticationProvider(item: V2RegistryItem): AuthenticationProvider<never>;
+}
+
+interface ManifestHistory {
+    v1Compatibility: string; // stringified ManifestHistoryV1Compatibility
+}
+
+interface ManifestHistoryV1Compatibility {
+    created: string;
+}
+
+interface Manifest {
+    history: ManifestHistory[];
+}